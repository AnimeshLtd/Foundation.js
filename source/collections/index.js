--- conflicted
+++ resolved
@@ -4,20 +4,14 @@
  *  @module collections
  */
 const List = require("./list")
-<<<<<<< HEAD
 const Queue = require("./queue")
-=======
 const Stack = require("./stack")
->>>>>>> 01f84d47
 
 module.exports = {
   /** @type List */
   List,
-<<<<<<< HEAD
   /** @type Queue */
-  Queue
-=======
+  Queue,
   /** @type Stack */
   Stack
->>>>>>> 01f84d47
 }